--- conflicted
+++ resolved
@@ -390,18 +390,11 @@
 def get_p_values(obs_counts,
                  pred_means,
                  r_values,
-<<<<<<< HEAD
-                 resolution = None):
-    """For a single sample, calculate the p-value associated to
-    the predicted mean of each negative binomial (= predicted gene
-    count) by comparing it to the actual gene count.
-=======
                  resolution = None,
                  return_pmf_values = False):
     """Calculate the p-value associated to the predicted mean
     of each negative binomial by comparing it to the actual
     gene count for a single sample.
->>>>>>> 463d048a
 
     Parameters
     ----------
@@ -454,24 +447,6 @@
     df_p_values : ``pandas.Series``
         A series containing one p-value per gene.
     
-<<<<<<< HEAD
-    ks : ``numpy.ndarray``
-        A 2D array containing the gene count values at 
-        which the probability mass function was evaluated
-        to compute the p-values.
-
-        The array has as many rows as the number of genes and as
-        many columns as the number of times the probability mass
-        function was evaluated.
-    
-    pmfs : ``numpy.ndarray``
-        A 2D array containing the value of the probability mass
-        function for each count value at which it was evaluated.
-
-        The array has as many rows as the number of genes and as
-        many columns as the number of times the probability mass
-        function was evaluated.
-=======
     ks : ``pandas.DataFrame``
         A data frame containing the count values at 
         which the probability mass function was evaluated
@@ -493,7 +468,6 @@
 
         This is an empty data frame if ``return_pmf_values``
         is ``False``.
->>>>>>> 463d048a
     """
 
     # Get the names of the cells containing gene expression
@@ -563,113 +537,6 @@
     #                  space
     pred_means = pred_means * obs_counts_mean
 
-<<<<<<< HEAD
-    # Create an empty list to store the p-values computed per gene
-    # in the current sample, the value of the probability mass
-    # function, and the 'k' values
-    results = []
-
-    # For each gene's (rescaled) predicted mean count, observed
-    # count, and r-value
-    for pred_mean_gene_i, obs_count_gene_i, r_value_i \
-        in zip(pred_means, obs_counts, r_values):
-
-        #-------------------------------------------------------------#
-
-        # Calculate the probability of "success" from the r-value
-        # (number of successes till the experiment is stopped) and
-        # the mean of the negative binomial. This is a single value,
-        # and is calculated from the mean 'm' as:
-        #
-        # m = r(1-p) / p
-        # mp = r - rp
-        # mp + rp = r
-        # p(m+r) = r
-        # p = r / (m + r)
-        p_i = pred_mean_gene_i.item() / \
-              (pred_mean_gene_i.item() + r_value_i.item())
-
-        #-------------------------------------------------------------#
-        
-        # Get the count value at which the value of the percent
-        # point function (the inverse of the cumulative mass
-        # function) is 0.99999. This corresponds to the value in
-        # the probability mass function beyond which lies
-        # 0.00001 of the mass. This is a single value.
-        #
-        # Since SciPy's negative binomial function is implemented
-        # as a function of the number of failures, their 'p' is
-        # equivalent to our '1-p' and their 'n' is our 'r'
-        tail = nbinom.ppf(q = 0.99999,
-                          n = r_value_i.item(),
-                          p = 1 - p_i).item()
-        
-        #-------------------------------------------------------------#
-
-        # If no resolution was passed
-        if resolution is None:
-            
-            # We are going to sum with steps of lenght 1.
-            # This is a 1D tensor with length equal to 'tail',
-            # since we are taking steps of size 1 starting
-            # from 0 and ending with 'tail'
-            k = torch.arange(\
-                    start = 0,
-                    end = tail,
-                    step = 1)
-        
-        # Otherwise
-        else:
-            
-            # We are going to integrate with steps of length
-            # 'resolution'. This is a 1D tensor whose length
-            # is equal to the number of 'resolution'-sized
-            # steps between 0 and 'tail'
-            k = torch.linspace(\
-                    start = 0,
-                    end = int(tail),
-                    steps = int(resolution)).round().double()
-
-        # Integrate to find the value of the probability mass
-        # function for each count value in the 'k' tensor.
-        # The output is a 1D tensor whose length is equal to
-        # the length of 'k'
-        pmf = \
-            _log_prob_mass(\
-                k = k,
-                m = pred_mean_gene_i,
-                r = r_value_i).to(torch.float64)
-
-        #-------------------------------------------------------------#
-        
-        # Find the value of the probability mass function for the
-        # gene count for 'i', 'obs_count_gene_i'. This is a single
-        # value
-        prob_obs_count_gene_i = \
-            _log_prob_mass(\
-                k = obs_count_gene_i,
-                m = pred_mean_gene_i,
-                r = r_value_i).to(torch.float64)
-
-        # Find the probability that a point falls lower than the
-        # observed count (= sum over all values of 'k' lower than
-        # the value of the probability mass function at the count
-        # value. Exponentiate it since for now we dealt with
-        # log-probability masses, but now we want the actual
-        # probability. The output is a single value
-        lower_probs = \
-            pmf[pmf <= prob_obs_count_gene_i].exp().sum()
-
-        # Get the total mass of the "discretized" probability mass
-        # function we computed above
-        norm_const = pmf.exp().sum()
-        
-        # Calculate the p-value as the ratio between the probability
-        # mass associated to the event where a point falls lower
-        # than the observed count and the total probability mass.
-        # This is our p-value
-        p_val = lower_probs / norm_const
-=======
     #-----------------------------------------------------------------#
 
     # Create an empty list to store the p-valued computed per gene
@@ -691,19 +558,15 @@
 
         # Save the p-value
         final_results[0].append(p_val)
->>>>>>> 463d048a
 
         # If we need to return also the values at which the PMF was
         # evaluated and the PMF values themselves        
         if return_pmf_values:
 
-<<<<<<< HEAD
-=======
             # Add them to the final results
             final_results[1].append(k)
             final_results[2].append(pmf)
 
->>>>>>> 463d048a
     #-----------------------------------------------------------------#
 
     # Convert the p-values into a pandas' series
@@ -716,15 +579,12 @@
     series_p_values.name = "p_value"
 
     #-----------------------------------------------------------------#
-<<<<<<< HEAD
-=======
 
     # If we saved the 'k' values
     if final_results[1]:
 
         # Convert the 'k' values into a data frame
         df_ks = pd.DataFrame(np.stack(final_results[1]))
->>>>>>> 463d048a
 
         # Set the index of the data frame equal to the genes' names
         df_ks.index = genes_obs
@@ -732,9 +592,6 @@
     # Otherwise
     else:
 
-<<<<<<< HEAD
-    #-----------------------------------------------------------------#
-=======
         # Create an empty data frame
         df_ks = pd.DataFrame()
 
@@ -742,7 +599,6 @@
 
     # If we saved the PMF values
     if final_results[2]:
->>>>>>> 463d048a
 
         # Convert the PMF values into a data frame
         df_pmfs = pd.DataFrame(np.stack(pmfs))
@@ -750,15 +606,12 @@
         # Set the index of the data frame equal to the genes' names
         df_pmfs.index = genes_obs
 
-<<<<<<< HEAD
-=======
     # Otherwise
     else:
 
         # Create an empty data frame
         df_pmfs = pd.DataFrame()
 
->>>>>>> 463d048a
     #-----------------------------------------------------------------#
     
     # Return the series and the data frames
@@ -873,10 +726,6 @@
         ``obs_counts`` and ``pred_means``.
     """
 
-<<<<<<< HEAD
-
-=======
->>>>>>> 463d048a
     # Get the names of the cells containing gene expression
     # data from the original series for the observed gene counts
     genes_obs = \
@@ -909,11 +758,7 @@
         torch.Tensor(obs_counts.loc[genes_obs].astype("int").values)
 
     #-----------------------------------------------------------------#
-<<<<<<< HEAD
-
-=======
-    
->>>>>>> 463d048a
+    
     # Create a tensor with only those columns containing gene
     # expression data for the predicted means - the 'loc' should
     # return the selected columns in the correct order
@@ -963,11 +808,7 @@
         The observed gene counts in a single sample.
 
         This is a series whose index contains either the genes'
-<<<<<<< HEAD
-        Ensembl IDs or names of fields  containing additional
-=======
         Ensembl IDs or names of fields containing additional
->>>>>>> 463d048a
         information about the sample.
 
     pred_means : ``pandas.Series``
@@ -975,32 +816,19 @@
         modeling the gene counts for a single sample.
 
         This is a series whose index contains either the genes'
-<<<<<<< HEAD
-        Ensembl IDs or names of fields  containing additional
-=======
         Ensembl IDs or names of fields containing additional
->>>>>>> 463d048a
         information about the sample.
 
     sample_name : ``str``, optional
         The name of the sample under consideration.
 
         It is returned together with the results of the analysis
-<<<<<<< HEAD
-        to facilitate the identification of the sample when running
-        the analysis in parallel for multiple samples (i.e., launching
-        the function in parallel on multiple samples).
-
-    statistics : ``list``, \
-            {``["p_values", "q_values", "log2_fold_changes"]``}
-=======
         to facilitate the identification of the sample when
         running the analysis in parallel for multiple samples
         (i.e., launching the function in parallel on multiple samples).
 
     statistics : ``list``,
                  {``["p_values", "q_values", "log2_fold_changes"]``}
->>>>>>> 463d048a
         The statistics to be computed. By default, all of them
         will be computed (``"p_values"``, ``"q_values"``, and
         ``"log2_fold_changes"``).
@@ -1046,11 +874,7 @@
 
     Returns
     -------
-<<<<<<< HEAD
-    df_results : ``pandas.DataFrame``
-=======
     df_stats : ``pandas.DataFrame``
->>>>>>> 463d048a
         A data frame whose rows represent the genes on which
         DEA was performed, and whose columns contain the statistics
         computed (p-values, q_values, log2-fold changes). If not
@@ -1058,19 +882,12 @@
         to the missing ones will be empty.
 
     sample_name : ``str`` or ``None``
-<<<<<<< HEAD
-        The name of the sample under consideration. It is
-        ``None`` if no ``sample_name`` was provided.
-=======
         The name of the sample under consideration.
->>>>>>> 463d048a
     """
 
     # Set a list of the available statistics
     AVAILABLE_STATISTICS = \
         ["p_values", "q_values", "log2_fold_changes"]
-<<<<<<< HEAD
-=======
 
     #-----------------------------------------------------------------#
     
@@ -1078,7 +895,6 @@
     p_values = None
     q_values = None
     log2_fold_changes = None
->>>>>>> 463d048a
 
     #-----------------------------------------------------------------#
 
@@ -1097,16 +913,6 @@
         raise ValueError(errstr)
 
     #-----------------------------------------------------------------#
-<<<<<<< HEAD
-    
-    # Initialize all the statistics to None
-    p_values = None
-    q_values = None
-    log2_fold_changes = None
-
-    #-----------------------------------------------------------------#
-=======
->>>>>>> 463d048a
 
     # If the user requested the calculation of p-values
     if "p_values" in statistics:
@@ -1127,11 +933,7 @@
                          resolution = resolution)
 
     #-----------------------------------------------------------------#
-<<<<<<< HEAD
-    
-=======
-
->>>>>>> 463d048a
+
     # If the user requested the calculation of q-values
     if "q_values" in statistics:
 
@@ -1150,13 +952,8 @@
             get_q_values(p_values = p_values)
 
     #-----------------------------------------------------------------#
-<<<<<<< HEAD
-    
-    # If the user requested the calculation of log2 fold changes
-=======
 
     # If the user requested the calculation of fold changes
->>>>>>> 463d048a
     if "log2_fold_changes" in statistics:
 
         # Calculate the fold changes
@@ -1171,10 +968,7 @@
         [stat if stat is not None else pd.Series()
          for stat in (p_values, q_values, log2_fold_changes)]
 
-<<<<<<< HEAD
-=======
-    #-----------------------------------------------------------------#
->>>>>>> 463d048a
+    #-----------------------------------------------------------------#
 
     # Create a data frame from the statistics computed
     df_stats = pd.concat(stats_results,
@@ -1182,10 +976,5 @@
 
     #-----------------------------------------------------------------#
 
-<<<<<<< HEAD
-    # Return the data frame and the name of the sample under
-    # consideration
-=======
     # Return the data frame and the name of the sample
->>>>>>> 463d048a
     return df_stats, sample_name