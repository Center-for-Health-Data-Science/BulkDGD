#!/usr/bin/env python
# -*- Mode: python; tab-width: 4; indent-tabs-mode:nil; coding:utf-8 -*-

#    _util.py
#
#    Copyright (C) 2023 Valentina Sora 
#                       <sora.valentina1@gmail.com>
#
#    This program is free software: you can redistribute it and/or
#    modify it under the terms of the GNU General Public License as
#    published by the Free Software Foundation, either version 3 of
#    the License, or (at your option) any later version.
#
#    This program is distributed in the hope that it will be useful,
#    but WITHOUT ANY WARRANTY; without even the implied warranty of
#    MERCHANTABILITY or FITNESS FOR A PARTICULAR PURPOSE. See the
#    GNU General Public License for more details.
#
#    You should have received a copy of the GNU General Public
#    License along with this program. 
#    If not, see <http://www.gnu.org/licenses/>.


# Standard library
import copy
import logging as log


# Get the module's logger
logger = log.getLogger(__name__)


<<<<<<< HEAD
def _check_config_against_template(config,
                                   template):
    """Check a configuration against the configuration's
=======
def check_config_against_template(config,
                                  template):
    """Check the configuration against the configuration's
>>>>>>> 463d048a
    template.

    Parameters
    ----------
    config : ``dict``
        The configuration loaded from the file provided by the
        user.

    template : ``dict``
        A template of how the configuration should be structured.

    Returns
    -------
    config : ``dict``
        The configuration loaded from the file provided by
        the user, if all checks were successful.
    """

    # Set the fields that can be missing from the configuration,
    # so that they do not raise an exception if they are not found
    IGNORE_MISSING = \
        {"gmm_pth_file", "dec_pth_file"}

    #-----------------------------------------------------------------#

    # Set the fields that can vary, so that they do not raise
    # an exception if they are different than expected
    IGNORE_VARYING = \
        {"means_prior_options", "weights_prior_options",
         "log_var_prior_options"}

    #-----------------------------------------------------------------#

<<<<<<< HEAD
    # The recursion to be performed through the configuration to
    # check it
    def recursion(config,
                  template,
                  key):
=======
    # Define the recursion
    def recurse(config,
                template,
                key):
>>>>>>> 463d048a

        # If both the current configuration dictionary and the
        # template dictionary are dictionaries (they are
        # sub-dictionaries of the original ones in the
        # recursive calls)
        if (isinstance(config, dict) \
        and isinstance(template, dict)):

            # Get the fields (= keys) in the configuration
            config_fields = set(config.keys())
            
            # Get the fields (= keys) in the template
            template_fields = set(template.keys())
            
            # Get the fields (= keys) unique to the configuration
            # (= not found in the template)
            unique_config_fields = \
                config_fields - template_fields

            # Get the fields (= keys) unique to the template
            # (= not found in the user-provided configuration)
            unique_template_fields = \
                template_fields - config_fields

            #---------------------------------------------------------#

            # If any unique field was found in the configuration
            if len(unique_config_fields) != 0:

                # Warn the user and raise an exception
                fields = \
                    ", ".join([f"'{f}'" for f \
                               in unique_config_fields])
                errstr = \
                    f"Unrecognized field(s) in configuration: " \
                    f"{fields}."
                logger.error(errstr)
                raise KeyError(errstr)

            #---------------------------------------------------------#

            # If any field was found in the template but not
            # in the configuration
            if len(unique_template_fields) != 0:

                # If the fields corresponds to field that cannot
                # be ignored (= they need to be present)
                if IGNORE_MISSING.union(\
                    unique_template_fields) != IGNORE_MISSING:

                    # Warn the user and raise an exception
                    fields = \
                        ", ".join([f"'{f}'" for f \
                                   in unique_template_fields])
                    errstr = \
                        f"Missing field(s) in configuration: " \
                        f"{fields}."
                    logger.error(errstr)
                    raise KeyError(errstr)

            #---------------------------------------------------------#

            # For each key, value pair in the configuration
            for k, val_config in config.items():

                # If the element corresponds to a dictionary
                # of options that can vary
                if k in IGNORE_VARYING:

                    # Just ignore it
                    continue

                # Get the corresponding value in the template
                # (we are sure that there will be a value for
                # the given key, because we checked the equality
                # of all keys between configuration and template
                # earlier)
                val_template = template[k]

                # Recursively check the values
<<<<<<< HEAD
                recursion(config = val_config,
                          template = val_template,
                          key = k)
=======
                recurse(config = val_config,
                        template = val_template,
                        key = k)

        #-------------------------------------------------------------#
>>>>>>> 463d048a

        #-------------------------------------------------------------#

        # If the user-supplied configuration is a dictionary, but the
        # template is not
        elif (isinstance(config, dict) \
        and not isinstance(template, dict)):

            # Warn the user and raise an exception
            errstr = \
                f"The configuration contains sub-fields " \
                f"for the field '{str(template)}', which is " \
                f"not supposed to have sub-fields."
            logger.error(errstr)
            raise TypeError(errstr)

        #-------------------------------------------------------------#

<<<<<<< HEAD
        # If the template is a dictionary, but the user-provided
=======
        # If the template is a dictionary, but the
>>>>>>> 463d048a
        # configuration is not
        elif (not isinstance(config, dict) \
        and isinstance(template, dict)):

            # Warn the user and raise an exception
            errstr = \
                f"The configuration does not contain " \
                f"sub-fields for the field '{str(config)}', " \
                f"while it is supposed to have the following " \
                f"sub-fields: {str(template)}."
            raise TypeError(errstr)

        #-------------------------------------------------------------#

<<<<<<< HEAD
        # If both the user-supplied configuration and the template
        # are not dictionaries (we are in a "leaf" value, not a
        # key of a nested dictionary)
=======
        # If both the configuration and the template are
        # not dictionaries (we are in a "leaf" value, not
        # a key of a nested dictionary)
>>>>>>> 463d048a
        elif (not isinstance(config, dict) \
        and not isinstance(template, dict)):

            # If the type of value found in the configuration
            # does not match the type set in the template
            if not isinstance(config, template):

                # Warn the user and raise an exception
                errstr = \
                    f"'{key}' must be of type '{str(template)}', "\
                    f"not {str(type(config))} ('{config}')."
                raise TypeError(errstr)

        #-------------------------------------------------------------#

        # Return the dictionary
        return config

    #-----------------------------------------------------------------#
<<<<<<< HEAD

    # Recurse through the configuration and return the result
    return recursion(config = config,
                     template = template,
                     key = None)
=======
>>>>>>> 463d048a

    # Recurse and return the result
    return recurse(config = config,
                   template = template,
                   key = None)


def recursive_map_dict(d,
                       func,
                       keys = None):
    """Recursively traverse a dictionary mapping a function to the
    dictionary's leaf values (= substituting the values with the
    return value of the function applied to those values).

    Parameters
    ----------
    d : ``dict``
        The input dictionary.

    func : any callable
        A callable taking as inputs the leaf values of the dictionary
        and returning a value which will take the dictionary's
        place.

    keys : ``list``, ``set``, optional
        A list of specific keys on whose items the mapping
        should be performed.

        This means that all values associated with keys different
        from those in the list will not be affected.

        If ``None``, all keys and associated values will be considered.
    
    Returns
    -------
    new_d : ``dict``
        The new dictionary.
    """

    # Define the recursion
<<<<<<< HEAD
    def recursion(d,
                  func,
                  keys):
=======
    def recurse(d,
                func,
                keys):
>>>>>>> 463d048a

        # If the current object is a dictionary
        if isinstance(d, dict):
            
            # Get the keys of the items on which the mapping will be
            # performed. If no keys are passed, all keys in the
            # dictionary will be considered.
            sel_keys = keys if keys else d.keys()

            # For each key, value pair in the dictionary
            for k, v in list(d.items()):

                # If the value is a dictionary
                if isinstance(v, dict):

                    # If the key is in the selected keys
                    if k in sel_keys:

                        # Substitute the value with the return value
                        # of 'func' applied to it
                        d[k] = func(**v)
                    
                    # Otherwise
                    else:

                        # Recursively check the sub-dictionaries
                        # of the current dictionary
<<<<<<< HEAD
                        recursion(d = v,
                                       func = func,
                                       keys = sel_keys)
=======
                        recurse(d = v,
                                func = func,
                                keys = sel_keys)

    #-----------------------------------------------------------------#
>>>>>>> 463d048a

    #-----------------------------------------------------------------#

    # Create a copy of the input dictionary
    new_d = copy.deepcopy(d)

    #-----------------------------------------------------------------#

<<<<<<< HEAD
    # Recursively modify the copy of the dictionary
    recursion(d = new_d,
              func = func,
              keys = keys)
=======
    # Add the "key path" and its value to either the
    # input dictionary or the new dictionary
    recurse(d = new_d,
            func = func,
            keys = keys)
>>>>>>> 463d048a

    #-----------------------------------------------------------------#

    # Return the modified copy of the dictionary
    return new_d<|MERGE_RESOLUTION|>--- conflicted
+++ resolved
@@ -30,15 +30,9 @@
 logger = log.getLogger(__name__)
 
 
-<<<<<<< HEAD
-def _check_config_against_template(config,
-                                   template):
-    """Check a configuration against the configuration's
-=======
 def check_config_against_template(config,
                                   template):
     """Check the configuration against the configuration's
->>>>>>> 463d048a
     template.
 
     Parameters
@@ -72,18 +66,10 @@
 
     #-----------------------------------------------------------------#
 
-<<<<<<< HEAD
-    # The recursion to be performed through the configuration to
-    # check it
-    def recursion(config,
-                  template,
-                  key):
-=======
     # Define the recursion
     def recurse(config,
                 template,
                 key):
->>>>>>> 463d048a
 
         # If both the current configuration dictionary and the
         # template dictionary are dictionaries (they are
@@ -164,17 +150,11 @@
                 val_template = template[k]
 
                 # Recursively check the values
-<<<<<<< HEAD
-                recursion(config = val_config,
-                          template = val_template,
-                          key = k)
-=======
                 recurse(config = val_config,
                         template = val_template,
                         key = k)
 
         #-------------------------------------------------------------#
->>>>>>> 463d048a
 
         #-------------------------------------------------------------#
 
@@ -193,11 +173,7 @@
 
         #-------------------------------------------------------------#
 
-<<<<<<< HEAD
-        # If the template is a dictionary, but the user-provided
-=======
         # If the template is a dictionary, but the
->>>>>>> 463d048a
         # configuration is not
         elif (not isinstance(config, dict) \
         and isinstance(template, dict)):
@@ -212,15 +188,9 @@
 
         #-------------------------------------------------------------#
 
-<<<<<<< HEAD
-        # If both the user-supplied configuration and the template
-        # are not dictionaries (we are in a "leaf" value, not a
-        # key of a nested dictionary)
-=======
         # If both the configuration and the template are
         # not dictionaries (we are in a "leaf" value, not
         # a key of a nested dictionary)
->>>>>>> 463d048a
         elif (not isinstance(config, dict) \
         and not isinstance(template, dict)):
 
@@ -240,14 +210,6 @@
         return config
 
     #-----------------------------------------------------------------#
-<<<<<<< HEAD
-
-    # Recurse through the configuration and return the result
-    return recursion(config = config,
-                     template = template,
-                     key = None)
-=======
->>>>>>> 463d048a
 
     # Recurse and return the result
     return recurse(config = config,
@@ -288,15 +250,9 @@
     """
 
     # Define the recursion
-<<<<<<< HEAD
-    def recursion(d,
-                  func,
-                  keys):
-=======
     def recurse(d,
                 func,
                 keys):
->>>>>>> 463d048a
 
         # If the current object is a dictionary
         if isinstance(d, dict):
@@ -324,17 +280,11 @@
 
                         # Recursively check the sub-dictionaries
                         # of the current dictionary
-<<<<<<< HEAD
-                        recursion(d = v,
-                                       func = func,
-                                       keys = sel_keys)
-=======
                         recurse(d = v,
                                 func = func,
                                 keys = sel_keys)
 
     #-----------------------------------------------------------------#
->>>>>>> 463d048a
 
     #-----------------------------------------------------------------#
 
@@ -343,20 +293,13 @@
 
     #-----------------------------------------------------------------#
 
-<<<<<<< HEAD
-    # Recursively modify the copy of the dictionary
-    recursion(d = new_d,
-              func = func,
-              keys = keys)
-=======
     # Add the "key path" and its value to either the
     # input dictionary or the new dictionary
     recurse(d = new_d,
             func = func,
             keys = keys)
->>>>>>> 463d048a
-
-    #-----------------------------------------------------------------#
-
-    # Return the modified copy of the dictionary
+
+    #-----------------------------------------------------------------#
+
+    # Return the new dictionary
     return new_d